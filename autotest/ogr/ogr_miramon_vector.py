#!/usr/bin/env pytest
# -*- coding: utf-8 -*-
###############################################################################
# $Id$
#
# Project:  GDAL/OGR Test Suite
# Purpose:  Test read functionality for OGR MiraMon vector driver.
# Author:   Abel Pau <a dot pau at creaf.uab.cat>
#
###############################################################################
# Copyright (c) 2024, Even Rouault <even dot rouault at spatialys.com>
#
# Permission is hereby granted, free of charge, to any person obtaining a
# copy of this software and associated documentation files (the "Software"),
# to deal in the Software without restriction, including without limitation
# the rights to use, copy, modify, merge, publish, distribute, sublicense,
# and/or sell copies of the Software, and to permit persons to whom the
# Software is furnished to do so, subject to the following conditions:
#
# The above copyright notice and this permission notice shall be included
# in all copies or substantial portions of the Software.
#
# THE SOFTWARE IS PROVIDED "AS IS", WITHOUT WARRANTY OF ANY KIND, EXPRESS
# OR IMPLIED, INCLUDING BUT NOT LIMITED TO THE WARRANTIES OF MERCHANTABILITY,
# FITNESS FOR A PARTICULAR PURPOSE AND NONINFRINGEMENT. IN NO EVENT SHALL
# THE AUTHORS OR COPYRIGHT HOLDERS BE LIABLE FOR ANY CLAIM, DAMAGES OR OTHER
# LIABILITY, WHETHER IN AN ACTION OF CONTRACT, TORT OR OTHERWISE, ARISING
# FROM, OUT OF OR IN CONNECTION WITH THE SOFTWARE OR THE USE OR OTHER
# DEALINGS IN THE SOFTWARE.
###############################################################################

# import os
# import pdb

import gdaltest

# import ogrtest
import pytest

from osgeo import gdal, ogr, osr

pytestmark = pytest.mark.require_driver("MiraMonVector")

###############################################################################
# basic point test


def check_simple_point(ds):

    lyr = ds.GetLayer(0)
    assert lyr is not None, "Failed to get layer"

    assert lyr.GetFeatureCount() == 3
    assert lyr.GetGeomType() == ogr.wkbPoint

    f = lyr.GetNextFeature()
    assert f is not None, "Failed to get feature"
    assert f.GetFID() == 0
    assert (
        f.GetGeometryRef().ExportToWkt() == "POINT (513.488106565226 848.806850618409)"
    )
    assert f.GetField("ID_GRAFIC") == 0
    assert f.GetFieldAsString("ATT1") == "A"
    assert f.GetFieldAsString("ATTRIBUTE_2") == "B"

    f = lyr.GetNextFeature()
    assert f is not None, "Failed to get feature"
    assert (
        f.GetGeometryRef().ExportToWkt() == "POINT (342.325404376834 715.680304471881)"
    )
    assert f.GetField("ID_GRAFIC") == 1
    assert f.GetFieldAsString("ATT1") == "C"
    assert f.GetFieldAsString("ATTRIBUTE_2") == "D"

    f = lyr.GetNextFeature()
    assert f is not None, "Failed to get feature"
    assert (
        f.GetGeometryRef().ExportToWkt() == "POINT (594.503182156354 722.692543360232)"
    )
    assert f.GetField("ID_GRAFIC") == 2
    assert f.GetFieldAsString("ATT1") == ""
    assert f.GetFieldAsString("ATTRIBUTE_2") == ""


def test_ogr_miramon_read_simple_point():

    ds = gdal.OpenEx("data/miramon/Points/SimplePoints/SimplePointsFile.pnt")
    assert ds is not None, "Failed to get dataset"

    check_simple_point(ds)


def test_ogr_miramon_write_simple_point_EmptyVersion(tmp_vsimem):

    out_filename = str(tmp_vsimem / "out.pnt")
    gdal.VectorTranslate(
        out_filename,
        "data/miramon/Points/SimplePoints/SimplePointsFile.pnt",
        format="MiraMonVector",
    )
    ds = gdal.OpenEx(out_filename, gdal.OF_VECTOR)
    check_simple_point(ds)


def test_ogr_miramon_write_simple_point_V11(tmp_vsimem):

    out_filename = str(tmp_vsimem / "out.pnt")
    gdal.VectorTranslate(
        out_filename,
        "data/miramon/Points/SimplePoints/SimplePointsFile.pnt",
        format="MiraMonVector",
        options="-lco Version=V1.1",
    )
    ds = gdal.OpenEx(out_filename, gdal.OF_VECTOR)
    check_simple_point(ds)


def test_ogr_miramon_write_simple_point_V20(tmp_vsimem):

    out_filename = str(tmp_vsimem / "out.pnt")
    gdal.VectorTranslate(
        out_filename,
        "data/miramon/Points/SimplePoints/SimplePointsFile.pnt",
        format="MiraMonVector",
        options="-lco Version=V2.0",
    )

    ds = gdal.OpenEx(out_filename, gdal.OF_VECTOR)
    check_simple_point(ds)


def test_ogr_miramon_write_simple_point_last_version(tmp_vsimem):

    out_filename = str(tmp_vsimem / "out.pnt")
    gdal.VectorTranslate(
        out_filename,
        "data/miramon/Points/SimplePoints/SimplePointsFile.pnt",
        format="MiraMonVector",
        options="-lco Version=last_version",
    )

    ds = gdal.OpenEx(out_filename, gdal.OF_VECTOR)
    check_simple_point(ds)


###############################################################################
# basic linestring test


def check_simple_arc(ds):

    lyr = ds.GetLayer(0)
    assert lyr is not None, "Failed to get layer"

    assert lyr.GetFeatureCount() == 4
    assert lyr.GetGeomType() == ogr.wkbLineString

    f = lyr.GetNextFeature()
    assert f is not None, "Failed to get feature"
    assert f.GetFID() == 0
    assert (
        f.GetGeometryRef().ExportToWkt()
        == "LINESTRING (351.333967649907 610.58039961936,474.450999048575 824.784015223546,758.721217887776 838.797335870549,1042.99143672698 610.58039961936,1369.30161750719 562.534728829636)"
    )
    assert f.GetField("ID_GRAFIC") == 0
    assert f.GetField("N_VERTEXS") == 5
    assert f.GetField("LONG_ARC") == pytest.approx(1226.052754666, abs=1e-5)
    assert f.GetField("NODE_INI") == 0
    assert f.GetField("NODE_FI") == 1
    assert f.GetFieldAsString("ATT1") == "A"
    assert f.GetFieldAsString("ATT2") == "B"

    f = lyr.GetNextFeature()
    assert f is not None, "Failed to get feature"
    assert f.GetFID() == 1
    assert (
        f.GetGeometryRef().ExportToWkt()
        == "LINESTRING (794.755470980069 442.420551855326,613.583254043818 399.379638439531,642.61084681261 212.201712654565,861.819219790726 201.191246431919,1041.99048525219 460.437678401472,598.568981922029 591.562321598428,1109.05423406285 931.88582302564)"
    )
    assert f.GetField("ID_GRAFIC") == 1
    assert f.GetField("N_VERTEXS") == 7
    assert f.GetField("LONG_ARC") == pytest.approx(1986.750568, abs=1e-5)
    assert f.GetField("NODE_INI") == 2
    assert f.GetField("NODE_FI") == 3
    assert f.GetFieldAsString("ATT1") == "C"
    assert f.GetFieldAsString("ATT2") == "D"

    f = lyr.GetNextFeature()
    assert f is not None, "Failed to get feature"
    assert f.GetFID() == 2
    assert (
        f.GetGeometryRef().ExportToWkt()
        == "LINESTRING (887.843958135159 858.816365366268,989.941008563323 767.729781160749)"
    )
    assert f.GetField("ID_GRAFIC") == 2
    assert f.GetField("N_VERTEXS") == 2
    assert f.GetField("LONG_ARC") == pytest.approx(136.823147, abs=1e-5)
    assert f.GetField("NODE_INI") == 4
    assert f.GetField("NODE_FI") == 5
    assert f.GetFieldAsString("ATT1") == "C"
    assert f.GetFieldAsString("ATT2") == "D"

    f = lyr.GetNextFeature()
    assert f is not None, "Failed to get feature"
    assert f.GetFID() == 3
    assert (
        f.GetGeometryRef().ExportToWkt()
        == "LINESTRING (537.510941960088 719.684110371025,496.471931493865 633.602283539436,432.411037107567 572.544243577495,415.394862036206 631.600380589864,492.468125594722 642.610846812509,564.536631779308 630.599429115078)"
    )
    assert f.GetField("ID_GRAFIC") == 3
    assert f.GetField("N_VERTEXS") == 6
    assert f.GetField("LONG_ARC") == pytest.approx(396.238966, abs=1e-5)
    assert f.GetField("NODE_INI") == 6
    assert f.GetField("NODE_FI") == 7
    assert f.GetFieldAsString("ATT1") == "E"
    assert f.GetFieldAsString("ATT2") == "FÈÊ"


def test_ogr_miramon_read_simple_arc():

    ds = gdal.OpenEx("data/miramon/Arcs/SimpleArcs/SimpleArcFile.arc")
    assert ds is not None, "Failed to get dataset"
    check_simple_arc(ds)


def test_ogr_miramon_write_simple_arc_EmptyVersion(tmp_vsimem):

    out_filename = str(tmp_vsimem / "out.arc")
    gdal.VectorTranslate(
        out_filename,
        "data/miramon/Arcs/SimpleArcs/SimpleArcFile.arc",
        format="MiraMonVector",
    )
    ds = gdal.OpenEx(out_filename, gdal.OF_VECTOR)
    check_simple_arc(ds)
    del ds


def test_ogr_miramon_write_simple_arc_V11(tmp_vsimem):

    out_filename = str(tmp_vsimem / "out.arc")
    gdal.VectorTranslate(
        out_filename,
        "data/miramon/Arcs/SimpleArcs/SimpleArcFile.arc",
        format="MiraMonVector",
        options="-lco Version=V1.1",
    )
    ds = gdal.OpenEx(out_filename, gdal.OF_VECTOR)
    check_simple_arc(ds)
    del ds


def test_ogr_miramon_write_simple_arc_V20(tmp_vsimem):

    out_filename = str(tmp_vsimem / "out.arc")
    gdal.VectorTranslate(
        out_filename,
        "data/miramon/Arcs/SimpleArcs/SimpleArcFile.arc",
        format="MiraMonVector",
        options="-lco Version=V2.0",
    )
    ds = gdal.OpenEx(out_filename, gdal.OF_VECTOR)
    check_simple_arc(ds)
    del ds


def test_ogr_miramon_write_simple_arc_last_version(tmp_vsimem):

    out_filename = str(tmp_vsimem / "out.arc")
    gdal.VectorTranslate(
        out_filename,
        "data/miramon/Arcs/SimpleArcs/SimpleArcFile.arc",
        format="MiraMonVector",
        options="-lco Version=last_version",
    )
    ds = gdal.OpenEx(out_filename, gdal.OF_VECTOR)
    check_simple_arc(ds)
    del ds


###############################################################################
# basic polygon test


def check_simple_polygon(ds):

    lyr = ds.GetLayer(0)

    assert lyr is not None, "Failed to get layer"

    assert lyr.GetFeatureCount() == 3
    assert lyr.GetGeomType() == ogr.wkbPolygon

    # going to the first polygon
    f = lyr.GetNextFeature()
    assert f is not None, "Failed to get feature"
    assert f.GetFID() == 0
    assert (
        f.GetGeometryRef().ExportToWkt()
        == "POLYGON ((335.318744053333 769.731684110321,552.525214081877 856.814462416696,775.737392959137 707.672692673594,648.616555661325 493.469077069408,386.367269267414 498.473834443337,335.318744053333 769.731684110321))"
    )
    assert f.GetField("ID_GRAFIC") == 1
    assert f.GetField("N_VERTEXS") == 6
    assert f.GetField("PERIMETRE") == pytest.approx(1289.866489495, abs=1e-5)
    assert f.GetField("AREA") == pytest.approx(112471.221989, abs=1e-5)
    assert f.GetField("N_ARCS") == 1
    assert f.GetField("N_POLIG") == 1
    assert f.GetFieldAsString("ATT1") == "A"
    assert f.GetFieldAsString("ATT2") == "B"

    f = lyr.GetNextFeature()
    assert f is not None, "Failed to get feature"
    assert f.GetFID() == 1
    assert (
        f.GetGeometryRef().ExportToWkt()
        == "POLYGON ((1068.01522359662 849.807802093194,1160.10275927693 795.756422454755,1224.16365366323 682.648905803946,1156.09895337779 525.499524262557,962.915318744103 489.465271170264,830.789724072362 617.587059942862,924.879162702239 740.704091341529,1068.01522359662 849.807802093194))"
    )
    assert f.GetField("ID_GRAFIC") == 2
    assert f.GetField("N_VERTEXS") == 8
    assert f.GetField("PERIMETRE") == pytest.approx(1123.514024, abs=1e-5)
    assert f.GetField("AREA") == pytest.approx(88563.792204, abs=1e-5)
    assert f.GetField("N_ARCS") == 1
    assert f.GetField("N_POLIG") == 1
    assert f.GetFieldAsString("ATT1") == "C"
    assert f.GetFieldAsString("ATT2") == "D"

    f = lyr.GetNextFeature()
    assert f is not None, "Failed to get feature"
    assert f.GetFID() == 2
    assert (
        f.GetGeometryRef().ExportToWkt()
        == "POLYGON ((636.605137963894 390.371075166458,580.551855375883 575.547098001853,723.687916270269 594.565176022785,796.757373929641 475.451950523261,744.707897240773 396.376784015173,636.605137963894 390.371075166458))"
    )
    assert f.GetField("ID_GRAFIC") == 3
    assert f.GetField("N_VERTEXS") == 6
    assert f.GetField("PERIMETRE") == pytest.approx(680.544697, abs=1e-5)
    assert f.GetField("AREA") == pytest.approx(30550.052343, abs=1e-5)
    assert f.GetField("N_ARCS") == 1
    assert f.GetField("N_POLIG") == 1
    assert f.GetFieldAsString("ATT1") == "C"
    assert f.GetFieldAsString("ATT2") == "D"


def test_ogr_miramon_read_simple_polygon():

    ds = gdal.OpenEx(
        "data/miramon/Polygons/SimplePolygons/SimplePolFile.pol", gdal.OF_VECTOR
    )
    assert ds is not None, "Failed to get dataset"
    check_simple_polygon(ds)


def test_ogr_miramon_write_simple_polygon_EmptyVersion(tmp_vsimem):

    out_filename = str(tmp_vsimem / "out.pol")
    gdal.VectorTranslate(
        out_filename,
        "data/miramon/Polygons/SimplePolygons/SimplePolFile.pol",
        format="MiraMonVector",
    )
    ds = gdal.OpenEx(out_filename, gdal.OF_VECTOR)
    check_simple_polygon(ds)


def test_ogr_miramon_write_simple_polygon__V11(tmp_vsimem):

    out_filename = str(tmp_vsimem / "out.pol")
    gdal.VectorTranslate(
        out_filename,
        "data/miramon/Polygons/SimplePolygons/SimplePolFile.pol",
        format="MiraMonVector",
        options="-lco Version=V1.1",
    )
    ds = gdal.OpenEx(out_filename, gdal.OF_VECTOR)
    check_simple_polygon(ds)


def test_ogr_miramon_write_simple_polygon_V20(tmp_vsimem):

    out_filename = str(tmp_vsimem / "out.pol")
    gdal.VectorTranslate(
        out_filename,
        "data/miramon/Polygons/SimplePolygons/SimplePolFile.pol",
        format="MiraMonVector",
        options="-lco Version=V2.0",
    )
    ds = gdal.OpenEx(out_filename, gdal.OF_VECTOR)
    check_simple_polygon(ds)


def test_ogr_miramon_write_simple_polygon_last_version(tmp_vsimem):

    out_filename = str(tmp_vsimem / "out.pol")
    gdal.VectorTranslate(
        out_filename,
        "data/miramon/Polygons/SimplePolygons/SimplePolFile.pol",
        format="MiraMonVector",
        options="-lco Version=last_version",
    )
    ds = gdal.OpenEx(out_filename, gdal.OF_VECTOR)
    check_simple_polygon(ds)


###############################################################################
# basic multipolygon test


def check_multi_polygon(ds):

    lyr = ds.GetLayer(0)

    assert lyr is not None, "Failed to get layer"

    assert lyr.GetFeatureCount() == 1
    assert lyr.GetGeomType() == ogr.wkbMultiPolygon

    # going to the first polygon
    f = lyr.GetNextFeature()
    assert f is not None, "Failed to get feature"
    assert f.GetFID() == 0
    assert (
        f.GetGeometryRef().ExportToWkt()
        == "MULTIPOLYGON (((32.699999937575 36.072500062925,31.959999937575 36.532500062925,30.899999937575 36.902500062925,30.509999937575 36.492500062925,29.859999937575 36.192500062925,28.789999937575 36.502500062925,27.619999937575 38.012500062925,27.399999937575 39.872500062925,31.899999937575 41.312500062925,36.079999937575 41.662500062925,37.489999937575 41.182500062925,40.329999937575 40.932500062925,41.589999937575 41.562500062925,43.929999937575 39.382500062925,44.099999937575 36.542500062925,39.489999937575 34.192500062925,35.729999937575 34.312500062925,36.129999937575 34.942500062925,35.959999937575 35.942500062925,36.339999937575 36.862500062925,35.639999937575 36.942500062925,34.719999937575 36.622500062925,34.109999937575 36.702500062925,33.549999937575 36.172500062925,32.839999937575 36.062500062925,32.699999937575 36.072500062925),(42.449999937575 38.462500062925,43.079999937575 38.402500062925,43.389999937575 38.382500062925,43.289999937575 38.722500062925,43.699999937575 38.962500062925,43.449999937575 39.102500062925,43.009999937575 38.892500062925,42.339999937575 38.772500062925,42.449999937575 38.462500062925),(37.929999937575 36.832500062925,38.139999937575 36.422500062925,37.889999937575 35.962500062925,38.469999937575 35.702500062925,38.829999937575 35.982500062925,38.229999937575 36.122500062925,38.439999937575 36.662500062925,38.019999937575 36.932500062925,37.929999937575 36.832500062925)),((34.269999937575 35.602500062925,34.779999937575 35.762500062925,34.669999937575 35.582500062925,33.919999937575 35.172500062925,33.889999937575 34.812500062925,32.819999937575 34.612500062925,32.299999937575 34.892500062925,32.409999937575 35.182500062925,32.909999937575 35.242500062925,32.939999937575 35.412500062925,33.599999937575 35.282500062925,34.269999937575 35.602500062925)))"
    )
    assert f.GetFieldAsString("ID_GRAFIC") == "(2:1,1)"
    assert f.GetFieldAsString("N_VERTEXS") == "(2:56,56)"
    assert f.GetFieldAsString("N_ARCS") == "(2:4,4)"
    assert f.GetFieldAsString("N_POLIG") == "(2:4,4)"
    assert f.GetFieldAsString("TEXT") == "(2:Multip 1,Multip 2)"
    assert f.GetFieldAsString("NUMBER") == "(2:1,2)"
    assert f.GetFieldAsString("DATA") == "2024/04/18"


def test_ogr_miramon_read_multi_polygon():

    ds = gdal.OpenEx(
        "data/miramon/Polygons/Multipolygons/Multipolygons.pol", gdal.OF_VECTOR
    )
    assert ds is not None, "Failed to get dataset"
    check_multi_polygon(ds)


def test_ogr_miramon_write_multi_polygon_EmptyVersion(tmp_vsimem):

    out_filename = str(tmp_vsimem / "out.pol")
    gdal.VectorTranslate(
        out_filename,
        "data/miramon/Polygons/Multipolygons/Multipolygons.pol",
        format="MiraMonVector",
    )
    ds = gdal.OpenEx(out_filename, gdal.OF_VECTOR)
    check_multi_polygon(ds)


###############################################################################
# testing empty layers


def test_ogr_miramon_empty_point_layers():

    ds = gdal.OpenEx("data/miramon/Points/EmptyPoints/Empty_PNT.pnt", gdal.OF_VECTOR)
    assert ds is not None, "Failed to get dataset"

    lyr = ds.GetLayer(0)

    assert lyr is not None, "Failed to get layer"

    assert lyr.GetFeatureCount() == 0

    f = lyr.GetNextFeature()
    assert f is None, "Failed to get empty feature"

    ds = None


def test_ogr_miramon_empty_arc_layers():

    ds = gdal.OpenEx("data/miramon/Arcs/EmptyArcs/Empty_ARC.arc", gdal.OF_VECTOR)
    assert ds is not None, "Failed to get dataset"

    lyr = ds.GetLayer(0)

    assert lyr is not None, "Failed to get layer"

    assert lyr.GetFeatureCount() == 0

    f = lyr.GetNextFeature()
    assert f is None, "Failed to get empty feature"

    ds = None


def test_ogr_miramon_empty_pol_layers():

    ds = gdal.OpenEx(
        "data/miramon/Polygons/EmptyPolygons/Empty_POL.pol", gdal.OF_VECTOR
    )
    assert ds is not None, "Failed to get dataset"

    lyr = ds.GetLayer(0)

    assert lyr is not None, "Failed to get layer"

    # The layer has no features
    assert lyr.GetFeatureCount() == 0

    f = lyr.GetNextFeature()
    assert f is None, "Failed to get empty feature"

    ds = None


###############################################################################
# testing 3d part


def check_3d_point(ds):

    lyr = ds.GetLayer(0)

    assert lyr is not None, "Failed to get layer"

    assert lyr.GetFeatureCount() == 32
    assert lyr.GetGeomType() == ogr.wkbPoint25D

    f = lyr.GetNextFeature()
    assert f is not None, "Failed to get feature"
    assert f.GetFID() == 0

    assert (
        f.GetGeometryRef().ExportToWkt() == "POINT (440551.66 4635315.3 619.9599609375)"
    )

    g = f.GetGeometryRef()
    assert g is not None, "Failed to get geometry"
    assert g.GetCoordinateDimension() == 3
    assert g.GetZ() == 619.9599609375

    f = lyr.GetFeature(30)
    assert f is not None, "Failed to get feature"
    g = f.GetGeometryRef()
    assert g is not None, "Failed to get geometry"
    assert g.GetZ() == 619.77


def test_ogr_miramon_read_3d_point(tmp_vsimem):

    ds = gdal.OpenEx("data/miramon/Points/3dpoints/Some3dPoints.pnt", gdal.OF_VECTOR)
    assert ds is not None, "Failed to get dataset"
    check_3d_point(ds)


@pytest.mark.parametrize(
    "Height,expected_height",
    [
        ("First", 250.0),
        ("Lowest", 250.0),
        ("Highest", 277.0),
    ],
)
def test_ogr_miramon_read_multi_3d_point(Height, expected_height):

    ds = gdal.OpenEx(
        "data/miramon/Points/3dpoints/Some3dPoints.pnt",
        gdal.OF_VECTOR,
        open_options=["Height=" + Height],
    )

    assert ds is not None, "Failed to get dataset"
    lyr = ds.GetLayer(0)
    assert lyr is not None, "Failed to get layer"

    assert lyr.GetFeatureCount() == 32
    assert lyr.GetGeomType() == ogr.wkbPoint25D

    f = lyr.GetFeature(31)
    assert f is not None, "Failed to get feature"
    g = f.GetGeometryRef()
    assert g is not None, "Failed to get geometry"
    assert g.GetZ() == expected_height


def test_ogr_miramon_write_3d_point(tmp_vsimem):

    out_filename = str(tmp_vsimem / "out.pnt")
    gdal.VectorTranslate(
        out_filename,
        "data/miramon/Points/3dpoints/Some3dPoints.pnt",
        format="MiraMonVector",
    )
    ds = gdal.OpenEx(out_filename, gdal.OF_VECTOR)
    check_3d_point(ds)


def check_3d_arc(ds):

    lyr = ds.GetLayer(0)

    assert lyr is not None, "Failed to get layer"

    assert lyr.GetFeatureCount() == 6
    assert lyr.GetGeomType() == ogr.wkbLineString25D

    f = lyr.GetFeature(0)
    assert f is not None, "Failed to get feature"
    g = f.GetGeometryRef()
    assert g is not None, "Failed to get geometry"
    assert g.GetCoordinateDimension() == 3
    assert g.GetPointCount() == 4
    p = g.GetPoint(0)
    assert p[2] == 595.1063842773438
    p = g.GetPoint(1)
    assert p[2] == 326.656005859375
    p = g.GetPoint(2)
    assert p[2] == 389.99432373046875
    p = g.GetPoint(3)
    assert p[2] == 716.6224975585938

    f = lyr.GetFeature(5)
    assert f is not None, "Failed to get feature"
    g = f.GetGeometryRef()
    assert g is not None, "Failed to get geometry"
    assert g.GetCoordinateDimension() == 3
    assert g.GetPointCount() == 2
    p = g.GetPoint(0)
    assert p[2] == 233.82064819335938
    p = g.GetPoint(1)
    assert p[2] == 794.5372314453125

    ds = None


def test_ogr_miramon_read_3d_arc(tmp_vsimem):

    ds = gdal.OpenEx("data/miramon/Arcs/3dArcs/linies_3d_WGS84.arc", gdal.OF_VECTOR)
    assert ds is not None, "Failed to get dataset"
    check_3d_arc(ds)


def test_ogr_miramon_write_3d_arc(tmp_vsimem):

    out_filename = str(tmp_vsimem / "out.arc")
    gdal.VectorTranslate(
        out_filename,
        "data/miramon/Arcs/3dArcs/linies_3d_WGS84.arc",
        format="MiraMonVector",
    )
    ds = gdal.OpenEx(out_filename, gdal.OF_VECTOR)
    check_3d_arc(ds)
    del ds


def check_3d_pol(ds):

    lyr = ds.GetLayer(0)

    assert lyr is not None, "Failed to get layer"

    assert lyr.GetFeatureCount() == 5
    assert lyr.GetGeomType() == ogr.wkbPolygon25D

    f = lyr.GetFeature(0)
    assert f is not None, "Failed to get feature"
    g = f.GetGeometryRef()
    assert g is not None, "Failed to get geometry"
    assert g.GetCoordinateDimension() == 3
    r = g.GetGeometryRef(0)
    assert r is not None, "Failed to get geometry"
    assert r.GetPointCount() == 4
    p = r.GetPoint(0)
    assert p[2] == 11.223576545715332
    p = r.GetPoint(1)
    assert p[2] == 9.221868515014648
    p = r.GetPoint(2)
    assert p[2] == 21.929399490356445
    p = r.GetPoint(3)
    assert p[2] == 11.223576545715332

    f = lyr.GetFeature(4)
    assert f is not None, "Failed to get feature"
    g = f.GetGeometryRef()
    assert g is not None, "Failed to get geometry"
    assert g.GetCoordinateDimension() == 3
    r = g.GetGeometryRef(0)
    assert r is not None, "Failed to get geometry"
    assert r.GetPointCount() == 4
    p = r.GetPoint(0)
    assert p[2] == 18.207277297973633
    p = r.GetPoint(1)
    assert p[2] == 21.929399490356445
    p = r.GetPoint(2)
    assert p[2] == 5.746463775634766
    p = r.GetPoint(3)
    assert p[2] == 18.207277297973633


def test_ogr_miramon_read_3d_pol():

    ds = gdal.OpenEx("data/miramon/Polygons/3dPolygons/tin_3d.pol", gdal.OF_VECTOR)
    assert ds is not None, "Failed to get dataset"
    check_3d_pol(ds)


def test_ogr_miramon_write_3d_pol(tmp_vsimem):

    out_filename = str(tmp_vsimem / "out.pol")
    gdal.VectorTranslate(
        out_filename,
        "data/miramon/Polygons/3dPolygons/tin_3d.pol",
        format="MiraMonVector",
    )
    ds = gdal.OpenEx(out_filename, gdal.OF_VECTOR)
    check_3d_pol(ds)
    del ds


###############################################################################
# ogrsf test in some files


@pytest.mark.parametrize(
    "filename",
    [
        "Points/3dpoints/Some3dPoints.pnt",
        "Points/SimplePoints/SimplePointsFile.pnt",
        "Points/EmptyPoints/Empty_PNT.pnt",
        "Arcs/SimpleArcs/SimpleArcFile.arc",
        "Arcs/EmptyArcs/Empty_ARC.arc",
        "Arcs/3dArcs/linies_3d_WGS84.arc",
        "Polygons/SimplePolygons/SimplePolFile.pol",
        "Polygons/EmptyPolygons/Empty_POL.pol",
        "Polygons/3dPolygons/tin_3d.pol",
        "Polygons/Multipolygons/Multipolygons.pol",
    ],
)
def test_ogr_miramon_test_ogrsf(filename):

    import test_cli_utilities

    if test_cli_utilities.get_test_ogrsf_path() is None:
        pytest.skip("test_ogrsf not available")

    ret = gdaltest.runexternal(
        test_cli_utilities.get_test_ogrsf_path() + " -ro data/miramon/" + filename
    )

    assert "INFO" in ret
    assert "ERROR" not in ret


###############################################################################
# -lco tests: CreationLanguage


@pytest.mark.parametrize(
    "Language, expected_description",
    [
        ("CAT", "Identificador Gràfic intern"),
        ("SPA", "Identificador Gráfico interno"),
        ("ENG", "Internal Graphic identifier"),
    ],
)
def test_ogr_miramon_CreationLanguage(tmp_vsimem, Language, expected_description):

    out_filename = str(tmp_vsimem / "out.pnt")
    gdal.VectorTranslate(
        out_filename,
        "data/miramon/Points/SimplePoints/SimplePointsFile.pnt",
        format="MiraMonVector",
        options="-lco CreationLanguage=" + Language,
    )

    ds = gdal.OpenEx(out_filename, gdal.OF_VECTOR)
    lyr = ds.GetLayer(0)
    assert lyr is not None, "Failed to get layer"

    layer_def = lyr.GetLayerDefn()
    field_index = layer_def.GetFieldIndex("ID_GRAFIC")
    assert field_index >= 0

    field_def = layer_def.GetFieldDefn(field_index)
    field_description = field_def.GetAlternativeNameRef()
    assert field_description == expected_description


###############################################################################
# -lco tests: CreationLanguage


@pytest.mark.parametrize(
    "Language,expected_description",
    [
        ("CAT", "Identificador Gràfic intern"),
        ("SPA", "Identificador Gráfico interno"),
        ("ENG", "Internal Graphic identifier"),
    ],
)
def test_ogr_miramon_OpenLanguagePoint(Language, expected_description):

    ds = gdal.OpenEx(
        "data/miramon/Points/SimplePoints/SimplePointsFile.pnt",
        gdal.OF_VECTOR,
        open_options=["OpenLanguage=" + Language],
    )
    lyr = ds.GetLayer(0)
    assert lyr is not None, "Failed to get layer"

    layer_def = lyr.GetLayerDefn()
    field_index = layer_def.GetFieldIndex("ID_GRAFIC")
    assert field_index >= 0

    field_def = layer_def.GetFieldDefn(field_index)
    field_description = field_def.GetAlternativeNameRef()
    assert field_description == expected_description


@pytest.mark.parametrize(
    "Language,expected_description",
    [
        ("CAT", "Node inicial"),
        ("SPA", "Nodo inicial"),
        ("ENG", "Initial node"),
    ],
)
def test_ogr_miramon_OpenLanguageArc(Language, expected_description):

    ds = gdal.OpenEx(
        "data/miramon/Arcs/SimpleArcs/SimpleArcFile.arc",
        gdal.OF_VECTOR,
        open_options=["OpenLanguage=" + Language],
    )
    lyr = ds.GetLayer(0)
    assert lyr is not None, "Failed to get layer"

    layer_def = lyr.GetLayerDefn()
    field_index = layer_def.GetFieldIndex("NODE_INI")
    assert field_index >= 0

    field_def = layer_def.GetFieldDefn(field_index)
    field_description = field_def.GetAlternativeNameRef()
    assert field_description == expected_description


###############################################################################
# unexisting file, file shorter than expected, wrong version, no sidecar files


@pytest.mark.parametrize(
    "name,message",
    [
        (
            "data/miramon/CorruptedFiles/ShortFile/ShortFile.pnt",
            "not recognized as being in a supported file format",
        ),
        (
            "data/miramon/CorruptedFiles/WrongVersion/WrongVersion.pnt",
            "not recognized as being in a supported file format",
        ),
        (
            "data/miramon/CorruptedFiles/WrongDBF/WrongDBF.pnt",
            "not recognized as being in a supported file format",
        ),
        (
            "data/miramon/CorruptedFiles/NoDBF/NoDBF.pnt",
            "Error reading the format in the DBF file",
        ),
        ("data/miramon/CorruptedFiles/NoREL/NoREL.pnt", "rel must exist."),
    ],
)
def test_ogr_miramon_corrupted_files(name, message):
<<<<<<< HEAD
    try:
        ds = gdal.OpenEx(
            name,
            gdal.OF_VECTOR,
        )
    except RuntimeError:
        ds = None

    if ds is None:
        pytest.skip(message)

    assert ds is not None
=======
    with pytest.raises(Exception, match=message):
        gdal.OpenEx(
            name,
            gdal.OF_VECTOR,
        )
>>>>>>> 25b28f1e


###############################################################################
# multiregister test


@pytest.mark.parametrize(
    "expected_MultiRecordIndex,textField,expectedResult",
    [
        ("0", "TEXT", "Multip 1"),
        ("1", "TEXT", "Multip 2"),
        ("Last", "TEXT", "Multip 2"),
        ("JSON", "TEXT", "[Multip 1,Multip 2]"),
        ("0", "NUMBER", "1"),
        ("1", "NUMBER", "2"),
        ("Last", "NUMBER", "2"),
        ("JSON", "NUMBER", "[1,2]"),
        ("0", "DOUBLE", "22.558"),
        ("1", "DOUBLE", "22.000"),
        ("Last", "DOUBLE", "22.000"),
        ("JSON", "DOUBLE", "[22.558,22.000]"),
    ],
)
def test_multiregister(expected_MultiRecordIndex, textField, expectedResult):
    ds = gdal.OpenEx(
        "data/miramon/Polygons/Multipolygons/Multipolygons.pol",
        gdal.OF_VECTOR,
        open_options=["MultiRecordIndex=" + expected_MultiRecordIndex],
    )
    assert ds is not None, "Failed to get dataset"

    lyr = ds.GetLayer(0)

    assert lyr is not None, "Failed to get layer"

    assert lyr.GetFeatureCount() == 1
    assert lyr.GetGeomType() == ogr.wkbMultiPolygon

    # going to the first polygon
    f = lyr.GetNextFeature()
    assert f is not None, "Failed to get feature"
    assert f.GetFID() == 0
    assert f.GetFieldAsString(textField) == expectedResult


###############################################################################
# basic writing test


def create_common_attributes(lyr):
    lyr.CreateField(ogr.FieldDefn("strfield", ogr.OFTString))
    lyr.CreateField(ogr.FieldDefn("intfield", ogr.OFTInteger))
    lyr.CreateField(ogr.FieldDefn("int64field", ogr.OFTInteger64))
    lyr.CreateField(ogr.FieldDefn("doublefield", ogr.OFTReal))
    lyr.CreateField(ogr.FieldDefn("strlistfield", ogr.OFTStringList))
    lyr.CreateField(ogr.FieldDefn("intlistfield", ogr.OFTIntegerList))
    lyr.CreateField(ogr.FieldDefn("int64listfield", ogr.OFTInteger64List))
    lyr.CreateField(ogr.FieldDefn("doulistfield", ogr.OFTRealList))


def assign_common_attributes(f):
    f["strfield"] = "foo"
    f["intfield"] = 123456789
    f["int64field"] = 12345678912345678
    f["doublefield"] = 1.5
    f["strlistfield"] = ["foo", "bar"]
    f["intlistfield"] = [123456789]
    f["int64listfield"] = [12345678912345678]
    f["doulistfield"] = [1.5, 4.2]


def check_common_attributes(f):
    assert f["strfield"] == ["foo", ""]
    assert f["intfield"] == [123456789]
    assert f["int64field"] == [12345678912345678]
    assert f["doublefield"] == [1.5]
    assert f["strlistfield"] == ["foo", "bar"]
    assert f["intlistfield"] == [123456789]
    assert f["int64listfield"] == [12345678912345678]
    assert f["doulistfield"] == [1.5, 4.2]


def test_ogr_miramon_write_basic_polygon(tmp_path):

    filename = str(tmp_path / "DataSetPOL")
    ds = ogr.GetDriverByName("MiramonVector").CreateDataSource(filename)
    srs = osr.SpatialReference()
    srs.ImportFromEPSG(32631)
    lyr = ds.CreateLayer("test", srs=srs, geom_type=ogr.wkbUnknown)
    create_common_attributes(lyr)
    f = ogr.Feature(lyr.GetLayerDefn())
    assign_common_attributes(f)

    f.SetGeometry(ogr.CreateGeometryFromWkt("POLYGON ((0 0,0 1,1 1,0 0))"))
    lyr.CreateFeature(f)
    f = None
    ds = None

    layername = filename + "/test.pol"
    ds = ogr.Open(layername)
    assert ds is not None, "Failed to get dataset"
    lyr = ds.GetLayer(0)
    assert lyr is not None, "Failed to get layer"
    f = lyr.GetNextFeature()

    assert f["ID_GRAFIC"] == [1, 1]
    assert f["N_VERTEXS"] == [4, 4]
    assert f["PERIMETRE"] == [3.414213562, 3.414213562]
    assert f["AREA"] == [0.500000000000, 0.500000000000]
    assert f["N_ARCS"] == [1, 1]
    assert f["N_POLIG"] == [1, 1]
    check_common_attributes(f)
    assert f.GetGeometryRef().ExportToIsoWkt() == "POLYGON ((0 0,0 1,1 1,0 0))"
    ds = None


def test_ogr_miramon_write_basic_multipolygon(tmp_path):

    filename = str(tmp_path / "DataSetMULTIPOL")
    ds = ogr.GetDriverByName("MiramonVector").CreateDataSource(filename)
    srs = osr.SpatialReference()
    srs.ImportFromEPSG(32631)
    lyr = ds.CreateLayer("test", srs=srs, geom_type=ogr.wkbUnknown)
    create_common_attributes(lyr)
    f = ogr.Feature(lyr.GetLayerDefn())
    assign_common_attributes(f)

    f.SetGeometry(
        ogr.CreateGeometryFromWkt(
            "MULTIPOLYGON (((0 0,0 5,5 5,5 0,0 0), (1 1,2 1,2 2,1 2,1 1), (3 3,4 3,4 4,3 4,3 3)),((5 6,5 7,6 7,6 6,5 6)))"
        )
    )

    lyr.CreateFeature(f)
    f = None
    ds = None

    layername = filename + "/test.pol"
    ds = ogr.Open(layername)
    assert ds is not None, "Failed to get dataset"
    lyr = ds.GetLayer(0)
    assert lyr is not None, "Failed to get layer"
    f = lyr.GetNextFeature()

    assert f["ID_GRAFIC"] == [1, 1]
    assert f["N_VERTEXS"] == [20, 20]
    assert f["PERIMETRE"] == [32, 32]
    assert f["AREA"] == [24, 24]
    assert f["N_ARCS"] == [4, 4]
    assert f["N_POLIG"] == [4, 4]
    check_common_attributes(f)
    assert (
        f.GetGeometryRef().ExportToIsoWkt()
        == "MULTIPOLYGON (((0 0,0 5,5 5,5 0,0 0),(1 1,2 1,2 2,1 2,1 1),(3 3,4 3,4 4,3 4,3 3)),((5 6,5 7,6 7,6 6,5 6)))"
    )
    ds = None


def test_ogr_miramon_write_basic_linestring(tmp_path):

    filename = str(tmp_path / "DataSetLINESTRING")
    ds = ogr.GetDriverByName("MiramonVector").CreateDataSource(filename)
    srs = osr.SpatialReference()
    srs.ImportFromEPSG(32631)
    lyr = ds.CreateLayer("test", srs=srs, geom_type=ogr.wkbUnknown)
    create_common_attributes(lyr)
    f = ogr.Feature(lyr.GetLayerDefn())
    assign_common_attributes(f)

    f.SetGeometry(ogr.CreateGeometryFromWkt("LINESTRING (0 0,0 1,1 1)"))
    lyr.CreateFeature(f)
    f = None
    ds = None

    layername = filename + "/test.arc"
    ds = ogr.Open(layername)
    assert ds is not None, "Failed to get dataset"
    lyr = ds.GetLayer(0)
    assert lyr is not None, "Failed to get layer"
    f = lyr.GetNextFeature()

    assert f["ID_GRAFIC"] == [0, 0]
    assert f["N_VERTEXS"] == [3, 3]
    assert f["LONG_ARC"] == [2.0, 2.0]
    assert f["NODE_INI"] == [0, 0]
    assert f["NODE_FI"] == [1, 1]
    check_common_attributes(f)
    assert f.GetGeometryRef().ExportToIsoWkt() == "LINESTRING (0 0,0 1,1 1)"
    ds = None


def test_ogr_miramon_write_basic_linestringZ(tmp_path):

    filename = str(tmp_path / "DataSetLINESTRING")
    ds = ogr.GetDriverByName("MiramonVector").CreateDataSource(filename)
    srs = osr.SpatialReference()
    srs.ImportFromEPSG(32631)
    lyr = ds.CreateLayer("test", srs=srs, geom_type=ogr.wkbUnknown)
    create_common_attributes(lyr)
    f = ogr.Feature(lyr.GetLayerDefn())
    assign_common_attributes(f)

    f.SetGeometry(ogr.CreateGeometryFromWkt("LINESTRING Z (0 0 4,0 1 3,1 1 2)"))
    lyr.CreateFeature(f)
    f = None
    ds = None

    layername = filename + "/test.arc"
    ds = ogr.Open(layername)
    assert ds is not None, "Failed to get dataset"
    lyr = ds.GetLayer(0)
    assert lyr is not None, "Failed to get layer"
    f = lyr.GetNextFeature()

    assert f["ID_GRAFIC"] == [0, 0]
    assert f["N_VERTEXS"] == [3, 3]
    assert f["LONG_ARC"] == [2.0, 2.0]
    assert f["NODE_INI"] == [0, 0]
    assert f["NODE_FI"] == [1, 1]
    check_common_attributes(f)
    assert f.GetGeometryRef().ExportToIsoWkt() == "LINESTRING Z (0 0 4,0 1 3,1 1 2)"
    ds = None


def test_ogr_miramon_write_basic_multilinestring(tmp_path):

    filename = str(tmp_path / "DataSetMULTILINESTRING")
    ds = ogr.GetDriverByName("MiramonVector").CreateDataSource(filename)
    srs = osr.SpatialReference()
    srs.ImportFromEPSG(32631)
    lyr = ds.CreateLayer("test", srs=srs, geom_type=ogr.wkbUnknown)
    create_common_attributes(lyr)
    f = ogr.Feature(lyr.GetLayerDefn())
    assign_common_attributes(f)

    f.SetGeometry(
        ogr.CreateGeometryFromWkt("MULTILINESTRING ((0 0,0 1,1 1),(0 0,0 3))")
    )
    lyr.CreateFeature(f)
    f = None
    ds = None

    layername = filename + "/test.arc"
    ds = ogr.Open(layername)
    assert ds is not None, "Failed to get dataset"
    lyr = ds.GetLayer(0)
    assert lyr is not None, "Failed to get layer"
    f = lyr.GetNextFeature()

    assert f["ID_GRAFIC"] == [0, 0]
    assert f["N_VERTEXS"] == [3, 3]
    assert f["LONG_ARC"] == [2.0, 2.0]
    assert f["NODE_INI"] == [0, 0]
    assert f["NODE_FI"] == [1, 1]
    check_common_attributes(f)
    assert f.GetGeometryRef().ExportToIsoWkt() == "LINESTRING (0 0,0 1,1 1)"

    f = lyr.GetNextFeature()

    assert f["ID_GRAFIC"] == [1, 1]
    assert f["N_VERTEXS"] == [2, 2]
    assert f["LONG_ARC"] == [3.0, 3.0]
    assert f["NODE_INI"] == [2, 2]
    assert f["NODE_FI"] == [3, 3]
    check_common_attributes(f)
    assert f.GetGeometryRef().ExportToIsoWkt() == "LINESTRING (0 0,0 3)"

    ds = None


def test_ogr_miramon_write_basic_point(tmp_path):

    filename = str(tmp_path / "DataSetPOINT")
    ds = ogr.GetDriverByName("MiramonVector").CreateDataSource(filename)
    srs = osr.SpatialReference()
    srs.ImportFromEPSG(32631)
    options = ["DBFEncoding=UTF8"]
    lyr = ds.CreateLayer("test", srs=srs, geom_type=ogr.wkbUnknown, options=options)
    create_common_attributes(lyr)
    f = ogr.Feature(lyr.GetLayerDefn())
    assign_common_attributes(f)

    f.SetGeometry(ogr.CreateGeometryFromWkt("POINT (0 0)"))
    lyr.CreateFeature(f)

    f.SetGeometry(ogr.CreateGeometryFromWkt("POINT (1 0)"))
    lyr.CreateFeature(f)

    f = None
    ds = None

    layername = filename + "/test.pnt"
    ds = ogr.Open(layername)
    assert ds is not None, "Failed to get dataset"
    lyr = ds.GetLayer(0)
    assert lyr is not None, "Failed to get layer"
    f = lyr.GetNextFeature()

    assert f["ID_GRAFIC"] == [0, 0]
    check_common_attributes(f)
    assert f.GetGeometryRef().ExportToIsoWkt() == "POINT (0 0)"

    f = lyr.GetNextFeature()

    assert f["ID_GRAFIC"] == [1, 1]
    check_common_attributes(f)
    assert f.GetGeometryRef().ExportToIsoWkt() == "POINT (1 0)"

    ds = None


def test_ogr_miramon_write_basic_pointZ(tmp_path):

    filename = str(tmp_path / "DataSetPOINT")
    ds = ogr.GetDriverByName("MiramonVector").CreateDataSource(filename)
    srs = osr.SpatialReference()
    srs.ImportFromEPSG(32631)
    lyr = ds.CreateLayer("test", srs=srs, geom_type=ogr.wkbUnknown)
    create_common_attributes(lyr)
    f = ogr.Feature(lyr.GetLayerDefn())
    assign_common_attributes(f)

    f.SetGeometry(ogr.CreateGeometryFromWkt("POINT Z (0 0 6)"))
    lyr.CreateFeature(f)

    f.SetGeometry(ogr.CreateGeometryFromWkt("POINT Z (1 0 5)"))
    lyr.CreateFeature(f)

    f = None
    ds = None

    layername = filename + "/test.pnt"
    ds = ogr.Open(layername)
    assert ds is not None, "Failed to get dataset"
    lyr = ds.GetLayer(0)
    assert lyr is not None, "Failed to get layer"
    f = lyr.GetNextFeature()

    assert f["ID_GRAFIC"] == [0, 0]
    check_common_attributes(f)
    assert f.GetGeometryRef().ExportToIsoWkt() == "POINT Z (0 0 6)"

    f = lyr.GetNextFeature()

    assert f["ID_GRAFIC"] == [1, 1]
    check_common_attributes(f)
    assert f.GetGeometryRef().ExportToIsoWkt() == "POINT Z (1 0 5)"

    ds = None


def test_ogr_miramon_write_basic_multipoint(tmp_path):

    filename = str(tmp_path / "DataSetMULTIPOINT")
    ds = ogr.GetDriverByName("MiramonVector").CreateDataSource(filename)
    srs = osr.SpatialReference()
    srs.ImportFromEPSG(32631)
    lyr = ds.CreateLayer("test", srs=srs, geom_type=ogr.wkbUnknown)
    create_common_attributes(lyr)
    f = ogr.Feature(lyr.GetLayerDefn())
    assign_common_attributes(f)

    f.SetGeometry(ogr.CreateGeometryFromWkt("MULTIPOINT (0 0, 1 0)"))
    lyr.CreateFeature(f)

    f = None
    ds = None

    layername = filename + "/test.pnt"
    ds = ogr.Open(layername)
    assert ds is not None, "Failed to get dataset"
    lyr = ds.GetLayer(0)
    assert lyr is not None, "Failed to get layer"
    f = lyr.GetNextFeature()

    assert f["ID_GRAFIC"] == [0, 0]
    check_common_attributes(f)
    assert f.GetGeometryRef().ExportToIsoWkt() == "POINT (0 0)"

    f = lyr.GetNextFeature()

    assert f["ID_GRAFIC"] == [1, 1]
    check_common_attributes(f)
    assert f.GetGeometryRef().ExportToIsoWkt() == "POINT (1 0)"

    ds = None<|MERGE_RESOLUTION|>--- conflicted
+++ resolved
@@ -868,26 +868,11 @@
     ],
 )
 def test_ogr_miramon_corrupted_files(name, message):
-<<<<<<< HEAD
-    try:
-        ds = gdal.OpenEx(
-            name,
-            gdal.OF_VECTOR,
-        )
-    except RuntimeError:
-        ds = None
-
-    if ds is None:
-        pytest.skip(message)
-
-    assert ds is not None
-=======
     with pytest.raises(Exception, match=message):
         gdal.OpenEx(
             name,
             gdal.OF_VECTOR,
         )
->>>>>>> 25b28f1e
 
 
 ###############################################################################
